--- conflicted
+++ resolved
@@ -93,11 +93,6 @@
 	RangeVar   	*rv;
 	Relation	rel;
 	int 		extMajorVersion;
-<<<<<<< HEAD
-	bool		insert_flag;
-	const char  *sql;
-=======
->>>>>>> 504cb950
 	/*
 	 * If error happens in init_table_size_table, just return error messages
 	 * to the client side. So there is no need to catch the error.
@@ -132,55 +127,11 @@
 
 	/* delete all the table size info in table_size if exist. */
 	initStringInfo(&buf);
-<<<<<<< HEAD
-	initStringInfo(&insert_buf);
-	appendStringInfo(&buf, "delete from diskquota.table_size;");
-	debug_query_string = buf.data;
-=======
 	appendStringInfo(&buf, "truncate table diskquota.table_size;");
->>>>>>> 504cb950
 	ret = SPI_execute(buf.data, false, 0);
 	if (ret != SPI_OK_UTILITY)
 		elog(ERROR, "cannot truncate table_size table: error code %d", ret);
 
-<<<<<<< HEAD
-	/* fetch table size for master*/
-	resetStringInfo(&buf);
-	appendStringInfo(&buf,
-					 "select oid, pg_table_size(oid), -1"
-					 " from pg_class"
-					 " where oid in (%s);",
-					 oids);
-	debug_query_string = buf.data;
-	ret = SPI_execute(buf.data, false, 0);
-	if (ret != SPI_OK_SELECT)
-		elog(ERROR, "cannot fetch in pg_table_size. error code %d", ret);
-
-	/* fill table_size table with table oid and size info for master. */
-	appendStringInfo(&insert_buf,
-	                 "insert into diskquota.table_size values");
-	insert_flag = generate_insert_table_size_sql(&insert_buf, extMajorVersion);
-	/* fetch table size on segments*/
-	resetStringInfo(&buf);
-	appendStringInfo(&buf,
-			"select oid, pg_table_size(oid), gp_segment_id"
-			" from gp_dist_random('pg_class')"
-			" where oid in (%s);",
-			oids);
-	debug_query_string = buf.data;
-	ret = SPI_execute(buf.data, false, 0);
-	if (ret != SPI_OK_SELECT)
-		elog(ERROR, "cannot fetch in pg_table_size. error code %d", ret);
-
-	/* fill table_size table with table oid and size info for segments. */
-	insert_flag = insert_flag | generate_insert_table_size_sql(&insert_buf, extMajorVersion);
-	if (insert_flag)
-	{
-		truncateStringInfo(&insert_buf, insert_buf.len - strlen(","));
-		appendStringInfo(&insert_buf, ";");
-		debug_query_string = insert_buf.data;
-		ret = SPI_execute(insert_buf.data, false, 0);
-=======
 	if (extMajorVersion == 1)
 	{
 		resetStringInfo(&buf);
@@ -209,7 +160,6 @@
 								"UNION ALL SELECT tableid, size, segid FROM diskquota.table_size) "	
 								"SELECT tableid, sum(size) as size, -1 as segid FROM total_size GROUP BY tableid;");
 		ret = SPI_execute(buf.data, false, 0);
->>>>>>> 504cb950
 		if (ret != SPI_OK_INSERT)
 			elog(ERROR, "cannot insert into table_size table: error code %d", ret);
 	}
