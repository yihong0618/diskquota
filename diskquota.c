--- conflicted
+++ resolved
@@ -701,15 +701,11 @@
 	PushActiveSnapshot(GetTransactionSnapshot());
 	ret = SPI_connect();
 	if (ret != SPI_OK_CONNECT)
-<<<<<<< HEAD
-		ereport(ERROR, (errmsg("[diskquota launcher] SPI connect error, errno:%d", errno)));
+		ereport(ERROR, (errmsg("[diskquota launcher] SPI connect error, errno: %d, return code: %d.", errno, ret)));
+
 	sql = "select dbid from diskquota_namespace.database_list;";
 	debug_query_string = sql;
 	ret = SPI_execute(sql, true, 0);
-=======
-		ereport(ERROR, (errmsg("[diskquota launcher] SPI connect error, errno: %d, return code: %d.", errno, ret)));
-	ret = SPI_execute("select dbid from diskquota_namespace.database_list;", true, 0);
->>>>>>> 7c15f829
 	if (ret != SPI_OK_SELECT)
         ereport(ERROR, (errmsg(
                         "[diskquota launcher] 'select diskquota_namespace.database_list', errno: %d, return code: %d",
